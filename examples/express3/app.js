var express = require('express')
  , passport = require('passport')
<<<<<<< HEAD
  , flash = require('connect-flash')
=======
>>>>>>> f8ff6ad6
  , LocalStrategy = require('passport-local').Strategy;
  

var users = [
    { id: 1, username: 'bob', password: 'secret', email: 'bob@example.com' }
  , { id: 2, username: 'joe', password: 'birthday', email: 'joe@example.com' }
];

function findById(id, fn) {
  var idx = id - 1;
  if (users[idx]) {
    fn(null, users[idx]);
  } else {
    fn(new Error('User ' + id + ' does not exist'));
  }
}

function findByUsername(username, fn) {
  for (var i = 0, len = users.length; i < len; i++) {
    var user = users[i];
    if (user.username === username) {
      return fn(null, user);
    }
  }
  return fn(null, null);
}


// Passport session setup.
//   To support persistent login sessions, Passport needs to be able to
//   serialize users into and deserialize users out of the session.  Typically,
//   this will be as simple as storing the user ID when serializing, and finding
//   the user by ID when deserializing.
passport.serializeUser(function(user, done) {
  done(null, user.id);
});

passport.deserializeUser(function(id, done) {
  findById(id, function (err, user) {
    done(err, user);
  });
});


// Use the LocalStrategy within Passport.
//   Strategies in passport require a `verify` function, which accept
//   credentials (in this case, a username and password), and invoke a callback
//   with a user object.  In the real world, this would query a database;
//   however, in this example we are using a baked-in set of users.
passport.use(new LocalStrategy(
  function(username, password, done) {
    // asynchronous verification, for effect...
    process.nextTick(function () {
      
      // Find the user by username.  If there is no user with the given
      // username, or the password is not correct, set the user to `false` to
      // indicate failure and set a flash message.  Otherwise, return the
      // authenticated `user`.
      findByUsername(username, function(err, user) {
        if (err) { return done(err); }
        if (!user) { return done(null, false, { message: 'Unknown user ' + username }); }
        if (user.password != password) { return done(null, false, { message: 'Invalid password' }); }
        return done(null, user);
      })
    });
  }
));




var app = express();

// configure Express
app.configure(function() {
  app.set('views', __dirname + '/views');
  app.set('view engine', 'ejs');
  app.engine('ejs', require('ejs-locals'));
  app.use(express.logger());
  app.use(express.cookieParser());
  app.use(express.bodyParser());
  app.use(express.methodOverride());
  app.use(express.session({ secret: 'keyboard cat' }));
  // Initialize Passport!  Also use passport.session() middleware, to support
  // persistent login sessions (recommended).
  app.use(passport.initialize());
  app.use(passport.session());
  app.use(app.router);
  app.use(express.static(__dirname + '/../../public'));
});


app.get('/', function(req, res){
  res.render('index', { user: req.user });
});

app.get('/account', ensureAuthenticated, function(req, res){
  res.render('account', { user: req.user });
});

app.get('/login', function(req, res){
  res.render('login', { user: req.user, message: req.session.messages });
});

// POST /login
//   Use passport.authenticate() as route middleware to authenticate the
//   request.  If authentication fails, the user will be redirected back to the
//   login page.  Otherwise, the primary route function function will be called,
//   which, in this example, will redirect the user to the home page.
//
//   curl -v -d "username=bob&password=secret" http://127.0.0.1:3000/login
// This version has a problem with flash messages
/*
app.post('/login', 
  passport.authenticate('local', { failureRedirect: '/login', failureFlash: true }),
  function(req, res) {
    res.redirect('/');
  });
*/
  
// POST /login
//   This is an alternative implementation that uses a custom callback to
//   acheive the same functionality.
app.post('/login', function(req, res, next) {
  passport.authenticate('local', function(err, user, info) {
    if (err) { return next(err) }
    if (!user) {
      req.session.messages = [info.message];
      return res.redirect('/login')
    }
    req.logIn(user, function(err) {
      if (err) { return next(err); }
      return res.redirect('/');
    });
  })(req, res, next);
});

app.get('/logout', function(req, res){
  req.logout();
  res.redirect('/');
});

app.listen(3000, function() {
  console.log('Express server listening on port 3000');
});


// Simple route middleware to ensure user is authenticated.
//   Use this route middleware on any resource that needs to be protected.  If
//   the request is authenticated (typically via a persistent login session),
//   the request will proceed.  Otherwise, the user will be redirected to the
//   login page.
function ensureAuthenticated(req, res, next) {
  if (req.isAuthenticated()) { return next(); }
  res.redirect('/login')
}<|MERGE_RESOLUTION|>--- conflicted
+++ resolved
@@ -1,9 +1,6 @@
 var express = require('express')
   , passport = require('passport')
-<<<<<<< HEAD
   , flash = require('connect-flash')
-=======
->>>>>>> f8ff6ad6
   , LocalStrategy = require('passport-local').Strategy;
   
 
